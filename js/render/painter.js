--- conflicted
+++ resolved
@@ -264,14 +264,8 @@
     }
 };
 
-<<<<<<< HEAD
-GLPainter.prototype.drawTile = function(tile, layers) {
-
+Painter.prototype.drawTile = function(tile, layers) {
     this.setExtent(tile.tileExtent);
-
-=======
-Painter.prototype.drawTile = function(tile, layers) {
->>>>>>> e4c92c96
     this.drawClippingMask(tile);
     this.drawLayers(layers, tile.posMatrix, tile);
 

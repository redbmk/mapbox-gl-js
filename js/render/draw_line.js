'use strict';

var browser = require('../util/browser');

module.exports = function drawLine(painter, layer, posMatrix, tile) {
    // No data
    if (!tile.buffers) return;
    var elementGroups = tile.elementGroups[layer.ref || layer.id];
    if (!elementGroups) return;

    var gl = painter.gl;

    // don't draw zero-width lines
    if (layer.paint['line-width'] <= 0) return;

    // the distance over which the line edge fades out.
    // Retina devices need a smaller distance to avoid aliasing.
    var antialiasing = 1 / browser.devicePixelRatio;

    var blur = layer.paint['line-blur'] + antialiasing;
    var edgeWidth = layer.paint['line-width'] / 2;
    var inset = -1;
    var offset = 0;
    var shift = 0;

    if (layer.paint['line-gap-width'] > 0) {
        inset = layer.paint['line-gap-width'] / 2 + antialiasing * 0.5;
        edgeWidth = layer.paint['line-width'];

        // shift outer lines half a pixel towards the middle to eliminate the crack
        offset = inset - antialiasing / 2;
    }

    var outset = offset + edgeWidth + antialiasing / 2 + shift;

    var color = layer.paint['line-color'];
    var ratio = painter.transform.scale / (1 << tile.zoom) / 8;
    var vtxMatrix = painter.translateMatrix(posMatrix, tile.zoom, layer.paint['line-translate'], layer.paint['line-translate-anchor']);

    var shader;

<<<<<<< HEAD

    var dasharray = layerStyle['line-dasharray'];
    var image = layerStyle['line-image'];
=======
    var image = layer.paint['line-image'];
>>>>>>> 548322c3
    var imagePos = image && painter.spriteAtlas.getPosition(image, true);

    if (dasharray) {
        shader = painter.linesdfpatternShader;
        gl.switchShader(shader, vtxMatrix, tile.exMatrix);

        gl.uniform2fv(shader.u_linewidth, [ outset, inset ]);
        gl.uniform1f(shader.u_ratio, ratio);
        gl.uniform1f(shader.u_blur, blur);
        gl.uniform4fv(shader.u_color, color);

        painter.lineAtlas.bind(gl);
        var pos = painter.lineAtlas.getDash(dasharray.pattern, bucket.layoutProperties['line-cap'] === 'round');

        var patternratio = Math.pow(2, Math.floor(Math.log(painter.transform.scale) / Math.LN2) - tile.zoom) / 8;
        var scale = [patternratio / pos.width / dasharray.scale, -pos.height / 2];
        var gamma = painter.lineAtlas.width / (dasharray.scale * pos.width * 256 * browser.devicePixelRatio);

        gl.uniform2fv(shader.u_patternscale, scale);
        gl.uniform1f(shader.u_tex_y, pos.y);
        gl.uniform1i(shader.u_image, 0);
        gl.uniform1f(shader.u_sdfgamma, gamma);

    } else if (imagePos) {
        var factor = 8 / Math.pow(2, painter.transform.tileZoom - tile.zoom);

        painter.spriteAtlas.bind(gl, true);

        shader = painter.linepatternShader;
        gl.switchShader(shader, vtxMatrix, tile.exMatrix);

        gl.uniform2fv(shader.u_linewidth, [ outset, inset ]);
        gl.uniform1f(shader.u_ratio, ratio);
        gl.uniform1f(shader.u_blur, blur);

        gl.uniform2fv(shader.u_pattern_size, [imagePos.size[0] * factor, imagePos.size[1] ]);
        gl.uniform2fv(shader.u_pattern_tl, imagePos.tl);
        gl.uniform2fv(shader.u_pattern_br, imagePos.br);
        gl.uniform1f(shader.u_fade, painter.transform.zoomFraction);

    } else {
        shader = painter.lineShader;
        gl.switchShader(shader, vtxMatrix, tile.exMatrix);

        gl.uniform2fv(shader.u_linewidth, [ outset, inset ]);
        gl.uniform1f(shader.u_ratio, ratio);
        gl.uniform1f(shader.u_blur, blur);
        gl.uniform4fv(shader.u_color, color);
<<<<<<< HEAD
=======
        gl.uniform2fv(shader.u_dasharray, layer.paint['line-dasharray']);
>>>>>>> 548322c3
    }

    var vertex = tile.buffers.lineVertex;
    vertex.bind(gl);
    var element = tile.buffers.lineElement;
    element.bind(gl);

    for (var i = 0; i < elementGroups.groups.length; i++) {
        var group = elementGroups.groups[i];
        var vtxOffset = group.vertexStartIndex * vertex.itemSize;
        gl.vertexAttribPointer(shader.a_pos, 2, gl.SHORT, false, 8, vtxOffset + 0);
        gl.vertexAttribPointer(shader.a_data, 4, gl.BYTE, false, 8, vtxOffset + 4);

        var count = group.elementLength * 3;
        var elementOffset = group.elementStartIndex * element.itemSize;
        gl.drawElements(gl.TRIANGLES, count, gl.UNSIGNED_SHORT, elementOffset);
    }

};<|MERGE_RESOLUTION|>--- conflicted
+++ resolved
@@ -39,13 +39,9 @@
 
     var shader;
 
-<<<<<<< HEAD
 
-    var dasharray = layerStyle['line-dasharray'];
-    var image = layerStyle['line-image'];
-=======
+    var dasharray = layer.paint['line-dasharray'];
     var image = layer.paint['line-image'];
->>>>>>> 548322c3
     var imagePos = image && painter.spriteAtlas.getPosition(image, true);
 
     if (dasharray) {
@@ -58,7 +54,7 @@
         gl.uniform4fv(shader.u_color, color);
 
         painter.lineAtlas.bind(gl);
-        var pos = painter.lineAtlas.getDash(dasharray.pattern, bucket.layoutProperties['line-cap'] === 'round');
+        var pos = painter.lineAtlas.getDash(dasharray.pattern, layer.layout['line-cap'] === 'round');
 
         var patternratio = Math.pow(2, Math.floor(Math.log(painter.transform.scale) / Math.LN2) - tile.zoom) / 8;
         var scale = [patternratio / pos.width / dasharray.scale, -pos.height / 2];
@@ -94,10 +90,6 @@
         gl.uniform1f(shader.u_ratio, ratio);
         gl.uniform1f(shader.u_blur, blur);
         gl.uniform4fv(shader.u_color, color);
-<<<<<<< HEAD
-=======
-        gl.uniform2fv(shader.u_dasharray, layer.paint['line-dasharray']);
->>>>>>> 548322c3
     }
 
     var vertex = tile.buffers.lineVertex;
